--- conflicted
+++ resolved
@@ -323,12 +323,8 @@
     for (i=1; i<=parameters.iter_max; i++)
     {
         time(&startLocalTimer);
-<<<<<<< HEAD
+
         if (i%3==0 && (parameters.opt_mode==1 || 
-=======
-
-        if (i%4==0 && (parameters.opt_mode==1 || 
->>>>>>> cdd1a205
                                 (parameters.opt_mode==2 && parameters.nu_spin)))
         {
             jPlus=0;
